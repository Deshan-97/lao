<script type="text/javascript">
        var gk_isXlsx = false;
        var gk_xlsxFileLookup = {};
        var gk_fileData = {};
        function filledCell(cell) {
          return cell !== '' && cell != null;
        }
        function loadFileData(filename) {
        if (gk_isXlsx && gk_xlsxFileLookup[filename]) {
            try {
                var workbook = XLSX.read(gk_fileData[filename], { type: 'base64' });
                var firstSheetName = workbook.SheetNames[0];
                var worksheet = workbook.Sheets[firstSheetName];

                // Convert sheet to JSON to filter blank rows
                var jsonData = XLSX.utils.sheet_to_json(worksheet, { header: 1, blankrows: false, defval: '' });
                // Filter out blank rows (rows where all cells are empty, null, or undefined)
                var filteredData = jsonData.filter(row => row.some(filledCell));

                // Heuristic to find the header row by ignoring rows with fewer filled cells than the next row
                var headerRowIndex = filteredData.findIndex((row, index) =>
                  row.filter(filledCell).length >= filteredData[index + 1]?.filter(filledCell).length
                );
                // Fallback
                if (headerRowIndex === -1 || headerRowIndex > 25) {
                  headerRowIndex = 0;
                }

                // Convert filtered JSON back to CSV
                var csv = XLSX.utils.aoa_to_sheet(filteredData.slice(headerRowIndex)); // Create a new sheet from filtered array of arrays
                csv = XLSX.utils.sheet_to_csv(csv, { header: 1 });
                return csv;
            } catch (e) {
                console.error(e);
                return "";
            }
        }
        return gk_fileData[filename] || "";
        }
        </script><!DOCTYPE html>
<html lang="en">
<head>
  <meta charset="UTF-8">
  <meta name="viewport" content="width=device-width, initial-scale=1.0">
  <title>WINBIT Lottery</title>
  <script src="https://cdn.tailwindcss.com"></script>
  <style>
    body {
      background: radial-gradient(circle at center, #1a1a3d 0%, #000033 100%);
      color: #ffffff;
      font-family: 'Arial', sans-serif;
      overflow-x: hidden;
    }
    canvas {
      position: fixed;
      top: 0;
      left: 0;
      z-index: -1;
    }
    .number-btn {
      transition: all 0.3s ease;
      background: linear-gradient(145deg, #374151, #4b5563);
      border: 2px solid #6b7280;
      box-shadow: 0 4px 8px rgba(0, 0, 0, 0.3);
      font-weight: bold;
      font-size: 1rem;
      position: relative;
      overflow: hidden;
    }
    
    .number-btn::before {
      content: '';
      position: absolute;
      top: 0;
      left: -100%;
      width: 100%;
      height: 100%;
      background: linear-gradient(90deg, transparent, rgba(255,255,255,0.2), transparent);
      transition: left 0.5s;
    }
    
    .number-btn:hover {
      transform: scale(1.1);
      background: linear-gradient(145deg, #4c1d95, #6366f1);
      border-color: #8b5cf6;
      box-shadow: 0 6px 15px rgba(139, 92, 246, 0.4);
    }
    
    .number-btn:hover::before {
      left: 100%;
    }
    
    .number-btn.selected {
      background: linear-gradient(145deg, #059669, #10b981);
      border: 3px solid #fbbf24;
      color: white;
      transform: scale(1.1);
      box-shadow: 0 0 20px rgba(251, 191, 36, 0.6), 0 0 40px rgba(16, 185, 129, 0.3);
      animation: selectedGlow 2s infinite alternate;
      font-weight: 900;
      z-index: 10;
      position: relative;
    }
    
    .number-btn.selected::after {
      content: '⭐';
      position: absolute;
      top: -8px;
      right: -8px;
      font-size: 0.8rem;
      animation: starTwinkle 1.5s infinite;
    }
    
    @keyframes selectedGlow {
      0% { 
        box-shadow: 0 0 20px rgba(251, 191, 36, 0.6), 0 0 40px rgba(16, 185, 129, 0.3);
        border-color: #fbbf24;
      }
      100% { 
        box-shadow: 0 0 30px rgba(251, 191, 36, 0.8), 0 0 60px rgba(16, 185, 129, 0.5);
        border-color: #f59e0b;
      }
    }
    
    @keyframes starTwinkle {
      0%, 100% { transform: scale(1) rotate(0deg); opacity: 0.8; }
      50% { transform: scale(1.3) rotate(180deg); opacity: 1; }
    }
    .buy-btn {
      animation: pulse 2s infinite;
    }
    @keyframes pulse {
      0% { transform: scale(1); }
      50% { transform: scale(1.05); }
      100% { transform: scale(1); }
    }
    .winning-numbers {
      animation: fadeIn 1s ease-in;
    }
    @keyframes fadeIn {
      0% { opacity: 0; transform: translateY(20px); }
      100% { opacity: 1; transform: translateY(0); }
    }
    .number-reveal {
      animation: numberPop 0.8s ease-out;
      transform-origin: center;
    }
    @keyframes numberPop {
      0% { 
        transform: scale(0) rotate(180deg);
        opacity: 0;
      }
      50% {
        transform: scale(1.2) rotate(90deg);
        opacity: 0.8;
      }
      100% {
        transform: scale(1) rotate(0deg);
        opacity: 1;
      }
    }
    .loading-ball {
      width: 60px;
      height: 60px;
      border-radius: 50%;
      background: linear-gradient(45deg, #8b5cf6, #3b82f6);
      display: inline-block;
      margin: 0 8px;
      animation: bounce 1.5s infinite;
      position: relative;
      overflow: hidden;
    }
    .loading-ball::before {
      content: '';
      position: absolute;
      top: 0;
      left: -100%;
      width: 100%;
      height: 100%;
      background: linear-gradient(90deg, transparent, rgba(255,255,255,0.4), transparent);
      animation: shimmer 2s infinite;
    }
    @keyframes bounce {
      0%, 20%, 50%, 80%, 100% { transform: translateY(0); }
      40% { transform: translateY(-20px); }
      60% { transform: translateY(-10px); }
    }
    @keyframes shimmer {
      0% { left: -100%; }
      100% { left: 100%; }
    }
    .draw-button {
      transition: all 0.3s ease;
    }
    .draw-button:hover {
      transform: scale(1.02);
      box-shadow: 0 8px 25px rgba(139, 92, 246, 0.3);
    }
    .draw-button:active {
      transform: scale(0.98);
    }
    .winning-container {
      min-height: 80px;
      display: flex;
      align-items: center;
      justify-content: center;
    }
    @media (max-width: 640px) {
      .loading-ball {
        width: 45px;
        height: 45px;
        margin: 0 4px;
      }
      .winning-numbers span {
        font-size: 1.2rem !important;
        padding: 8px 12px !important;
      }
      .number-btn {
        width: 3rem !important;
        height: 3rem !important;
        font-size: 1.1rem !important;
        font-weight: 800 !important;
        margin: 2px;
      }
      .number-btn.selected {
        transform: scale(1.15) !important;
      }
      .number-btn:active {
        transform: scale(0.95);
      }
      #number-grid {
        gap: 8px !important;
        padding: 10px;
      }
      .container {
        padding: 1rem !important;
      }
    }
    .star {
      position: absolute;
      background: white;
      border-radius: 50%;
      animation: twinkle 3s infinite;
    }
    @keyframes twinkle {
      0%, 100% { opacity: 0.2; }
      50% { opacity: 1; }
    }
    
    /* Popup styles */
    .popup-overlay {
      position: fixed;
      top: 0;
      left: 0;
      width: 100%;
      height: 100%;
      background: rgba(0, 0, 0, 0.8);
      display: flex;
      justify-content: center;
      align-items: center;
      z-index: 1000;
      opacity: 0;
      visibility: hidden;
      transition: all 0.3s ease;
    }
    
    .popup-overlay.show {
      opacity: 1;
      visibility: visible;
    }
    
    .popup-content {
      background: linear-gradient(135deg, #1a1a3d 0%, #2d1b69 100%);
      border: 2px solid #8b5cf6;
      border-radius: 20px;
      padding: 2rem;
      max-width: 90%;
      width: 400px;
      text-align: center;
      transform: scale(0.7);
      transition: transform 0.3s ease;
      box-shadow: 0 20px 60px rgba(139, 92, 246, 0.3);
    }
    
    .popup-overlay.show .popup-content {
      transform: scale(1);
    }
    
    .cart-icon {
      font-size: 3rem;
      margin-bottom: 1rem;
      animation: bounce 1s ease-in-out;
    }
    
    .whatsapp-btn {
      background: linear-gradient(135deg, #25d366 0%, #128c7e 100%);
      color: white;
      border: none;
      border-radius: 15px;
      padding: 1rem 2rem;
      font-size: 1.1rem;
      font-weight: bold;
      cursor: pointer;
      transition: all 0.3s ease;
      margin-top: 1rem;
      width: 100%;
    }
    
    .whatsapp-btn:hover {
      transform: translateY(-2px);
      box-shadow: 0 8px 25px rgba(37, 211, 102, 0.4);
    }
    
    .close-popup {
      position: absolute;
      top: 10px;
      right: 15px;
      background: none;
      border: none;
      color: #fff;
      font-size: 1.5rem;
      cursor: pointer;
      opacity: 0.7;
      transition: opacity 0.3s;
    }
    
    .close-popup:hover {
      opacity: 1;
    }
    
    /* Enhanced lottery number display */
    .lottery-number {
      background: linear-gradient(145deg, #dc2626, #ef4444);
      border: 2px solid #fbbf24;
      color: white;
      font-weight: 900;
      font-size: 1rem;
      width: 2.5rem;
      height: 2.5rem;
      border-radius: 50%;
      display: inline-flex;
      align-items: center;
      justify-content: center;
      box-shadow: 0 0 15px rgba(251, 191, 36, 0.5), 0 4px 8px rgba(0, 0, 0, 0.3);
      animation: lotteryGlow 2s infinite alternate;
      position: relative;
      margin: 2px;
    }
    
    .lottery-number::before {
      content: '';
      position: absolute;
      top: -2px;
      left: -2px;
      right: -2px;
      bottom: -2px;
      background: linear-gradient(45deg, #fbbf24, #f59e0b, #dc2626, #ef4444);
      border-radius: 50%;
      z-index: -1;
      animation: borderRotate 3s linear infinite;
    }
    
    @keyframes lotteryGlow {
      0% { 
        box-shadow: 0 0 15px rgba(251, 191, 36, 0.5), 0 4px 8px rgba(0, 0, 0, 0.3);
      }
      100% { 
        box-shadow: 0 0 25px rgba(251, 191, 36, 0.8), 0 6px 12px rgba(0, 0, 0, 0.4);
      }
    }
    
    @keyframes borderRotate {
      0% { transform: rotate(0deg); }
      100% { transform: rotate(360deg); }
    }
    
    @media (max-width: 640px) {
      .lottery-number {
        width: 2.2rem;
        height: 2.2rem;
        font-size: 0.9rem;
        margin: 1px;
      }
    }
    
    /* Enhanced ticket card styles */
    .ticket-card {
      background: linear-gradient(135deg, #1f2937 0%, #374151 100%);
      border: 2px solid #6b7280;
      border-radius: 15px;
      padding: 1rem;
      margin-bottom: 1rem;
      transition: all 0.3s ease;
      position: relative;
      overflow: hidden;
    }
    
    .ticket-card::before {
      content: '';
      position: absolute;
      top: 0;
      left: -100%;
      width: 100%;
      height: 100%;
      background: linear-gradient(90deg, transparent, rgba(139, 92, 246, 0.1), transparent);
      transition: left 0.5s;
    }
    
    .ticket-card:hover {
      transform: translateY(-2px);
      border-color: #8b5cf6;
      box-shadow: 0 8px 25px rgba(139, 92, 246, 0.2);
    }
    
    .ticket-card:hover::before {
      left: 100%;
    }
    
    .ticket-number-mini {
      background: linear-gradient(145deg, #4c1d95, #6366f1);
      border: 1px solid #8b5cf6;
      color: white;
      font-weight: bold;
      font-size: 0.8rem;
      width: 1.8rem;
      height: 1.8rem;
      border-radius: 50%;
      display: inline-flex;
      align-items: center;
      justify-content: center;
      margin: 1px;
      box-shadow: 0 2px 8px rgba(139, 92, 246, 0.3);
    }
    
    .status-badge {
      padding: 0.25rem 0.75rem;
      border-radius: 9999px;
      font-size: 0.75rem;
      font-weight: bold;
      text-transform: uppercase;
      letter-spacing: 0.05em;
    }
    
    .status-confirmed {
      background: linear-gradient(135deg, #059669, #10b981);
      color: white;
      box-shadow: 0 4px 12px rgba(16, 185, 129, 0.3);
    }
    
    .status-pending {
      background: linear-gradient(135deg, #d97706, #f59e0b);
      color: white;
      box-shadow: 0 4px 12px rgba(245, 158, 11, 0.3);
    }
    
    .status-rejected {
      background: linear-gradient(135deg, #dc2626, #ef4444);
      color: white;
      box-shadow: 0 4px 12px rgba(239, 68, 68, 0.3);
    }
  </style>
</head>
<body>
  <canvas id="stars"></canvas>
  <div class="container mx-auto p-4 min-h-screen flex flex-col items-center justify-center">
    <h1 class="text-4xl font-bold mb-8 text-center bg-clip-text text-transparent bg-gradient-to-r from-purple-400 to-blue-500">
      WINBIT Lottery
    </h1>
    
    <!-- Today's Winning Numbers Section - Moved to top -->
    <div class="mb-8 bg-gray-900 bg-opacity-80 p-6 rounded-lg shadow-lg w-full max-w-md" id="winning-section">
      <h2 class="text-xl sm:text-2xl font-semibold mb-4 text-center">Today's Winning Numbers</h2>
      <div class="winning-container">
        <div id="winning-numbers" class="winning-numbers flex justify-center space-x-2 sm:space-x-4 text-lg sm:text-2xl flex-wrap">
          <!-- Loading animation will show first -->
        </div>
      </div>
<<<<<<< HEAD
      <p id="draw-time" class="text-center mt-4 text-gray-300 text-sm sm:text-base">8:00 PM </p>
=======
      <p id="draw-time" class="text-center mt-4 text-gray-300 text-sm sm:text-base">8:00 PM 01/08/2025</p>
>>>>>>> 47717828
    </div>
    
    <div class="bg-gray-900 bg-opacity-80 p-6 rounded-lg shadow-lg w-full max-w-md">
      <h2 class="text-2xl font-semibold mb-4 text-center">WinBit - Pick 4 numbers, buy a ticket, and win big in our daily lottery! Draws every night! 🎰💰</h2>
            <div id="number-grid" class="grid grid-cols-5 sm:grid-cols-10 gap-3 sm:gap-2 mb-6">
        <!-- Numbers generated by JS -->
      </div>
      
      <p id="selection-error" class="text-red-400 text-center hidden mb-4">Please select exactly 4 numbers!</p>
      
      <!-- Selection status and remove button -->
      <div id="selection-status" class="mb-4 hidden">
        <div class="flex justify-between items-center bg-gray-800 border border-purple-500 p-3 rounded-lg">
          <div>
            <span class="text-sm text-purple-300">Selected: </span>
            <span id="selected-count" class="font-bold text-white">0</span>
            <span class="text-sm text-gray-400">/4</span>
          </div>
          <button id="remove-all" class="bg-orange-600 hover:bg-orange-700 text-white px-3 py-1 rounded text-sm font-bold transition">
            🗑️ Clear All
          </button>
        </div>
      </div>
      
      <button id="buy-ticket" class="buy-btn w-full bg-gradient-to-r from-purple-600 to-blue-600 text-white py-3 rounded-lg hover:from-purple-700 hover:to-blue-700 transition">
        Buy Ticket
      </button>
      
      <!-- Phone number input (shown after clicking buy ticket) -->
      <div id="phone-input-section" class="mt-4 hidden">
        <div class="bg-gradient-to-br from-blue-900 to-indigo-900 border-2 border-blue-500 p-4 rounded-xl shadow-lg">
          <h3 class="font-bold text-blue-300 mb-3 text-center text-lg">🎫 Confirm Your Ticket</h3>
          
          <!-- Enhanced selected numbers display -->
          <div class="mb-4 p-3 bg-black bg-opacity-40 rounded-lg border border-yellow-400">
            <p class="text-xs text-yellow-300 mb-2 text-center font-semibold">YOUR LUCKY NUMBERS</p>
            <div id="selected-numbers-display-enhanced" class="flex justify-center gap-2 flex-wrap">
              <!-- Enhanced numbers will be inserted here -->
            </div>
          </div>
          
          <input type="tel" id="user-phone" placeholder="📱 Enter your WhatsApp number" 
                 class="w-full px-4 py-3 mb-4 bg-gray-800 border-2 border-gray-600 rounded-lg text-white text-center text-lg font-mono focus:border-blue-400 focus:outline-none">
          <div class="flex gap-3">
            <button id="confirm-ticket" class="flex-1 bg-gradient-to-r from-green-600 to-green-700 text-white py-3 rounded-lg hover:from-green-700 hover:to-green-800 transition font-bold text-sm shadow-lg">
              ✅ Confirm
            </button>
            <button id="cancel-ticket" class="flex-1 bg-gradient-to-r from-gray-600 to-gray-700 text-white py-3 rounded-lg hover:from-gray-700 hover:to-gray-800 transition font-bold text-sm shadow-lg">
              ❌ Cancel
            </button>
          </div>
        </div>
      </div>
      
      <!-- Purchase status -->
      <div id="purchase-status" class="mt-4 hidden">
        <div class="bg-green-900 border border-green-700 p-4 rounded-lg">
          <h3 class="font-semibold text-green-400">Ticket Purchased!</h3>
          <p class="text-sm mt-2">Ticket ID: <span id="ticket-id" class="font-mono"></span></p>
          <p class="text-sm">Numbers: <span id="ticket-numbers" class="font-mono"></span></p>
          <p class="text-sm">Phone: <span id="ticket-phone" class="font-mono"></span></p>
          <p class="text-sm">Status: <span id="ticket-status" class="px-2 py-1 rounded text-xs bg-yellow-600">Pending</span></p>
          <p class="text-xs mt-2 text-gray-300">Your ticket is pending confirmation. You can check status below.</p>
        </div>
      </div>
    </div>

    <!-- My Tickets Section -->
    <div class="mt-8 bg-gray-900 bg-opacity-80 p-6 rounded-lg shadow-lg w-full max-w-md">
      <h2 class="text-2xl font-semibold mb-4 text-center">🎫 My Tickets</h2>
      <div class="mb-4">
        <input type="tel" id="check-phone" placeholder="📱 Enter your phone number" 
               class="w-full px-4 py-3 mb-3 bg-gray-800 border-2 border-gray-600 rounded-lg text-white text-center text-lg font-mono focus:border-purple-400 focus:outline-none">
        <button id="load-tickets" class="w-full bg-gradient-to-r from-blue-600 to-blue-700 text-white py-3 rounded-lg hover:from-blue-700 hover:to-blue-800 transition font-bold shadow-lg">
          🔍 Load My Tickets
        </button>
      </div>
      <div id="user-tickets">
        <div class="text-center p-6">
          <!--<div class="text-6xl mb-3"></div> -->
          <p class="text-gray-400">Enter your phone number to view tickets</p>
        </div>
      </div>
    </div>
  </div>

  <!-- WhatsApp Payment Popup -->
  <div id="payment-popup" class="popup-overlay">
    <div class="popup-content">
      <button class="close-popup" onclick="closePaymentPopup()">×</button>
      <div class="cart-icon">🛒</div>
      <h3 class="text-xl font-bold mb-2">ඔබගේ ටිකට් පත වෙන්කර ගැනීම සාර්ථකයි.<br>මුදල් ගෙවීමෙන් පසු ඔබ දිනුම් ඇදීම සදහා ඇතුලත් වේ.</h3>
      <p class="text-sm mb-4">Selected Numbers: <span id="popup-numbers" class="font-mono text-green-400"></span></p>
      <button class="whatsapp-btn" onclick="payViaWhatsApp()">
        💬 මුදල් ගෙවීම
      </button>
    </div>
  </div>

  <script>
    // Canvas for starry background
    const canvas = document.getElementById('stars');
    const ctx = canvas.getContext('2d');
    canvas.width = window.innerWidth;
    canvas.height = window.innerHeight;

    function createStars() {
      for (let i = 0; i < 100; i++) {
        const star = document.createElement('div');
        star.className = 'star';
        star.style.width = `${Math.random() * 3}px`;
        star.style.height = star.style.width;
        star.style.left = `${Math.random() * 100}vw`;
        star.style.top = `${Math.random() * 100}vh`;
        star.style.animationDelay = `${Math.random() * 3}s`;
        document.body.appendChild(star);
      }
    }
    createStars();

    // Number selection
    const numberGrid = document.getElementById('number-grid');
    const selectedNumbers = new Set();
    
    for (let i = 1; i <= 50; i++) {
      const btn = document.createElement('button');
      btn.className = 'number-btn bg-gray-700 text-white w-12 h-12 sm:w-10 sm:h-10 rounded-full text-sm sm:text-base';
      btn.textContent = i;
      btn.addEventListener('click', () => {
        if (selectedNumbers.has(i)) {
          selectedNumbers.delete(i);
          btn.classList.remove('selected');
        } else if (selectedNumbers.size < 4) {
          selectedNumbers.add(i);
          btn.classList.add('selected');
        }
        updateSelectionStatus();
      });
      numberGrid.appendChild(btn);
    }

    // Update selection status
    function updateSelectionStatus() {
      const count = selectedNumbers.size;
      document.getElementById('selected-count').textContent = count;
      
      // Show/hide selection status
      if (count > 0) {
        document.getElementById('selection-status').classList.remove('hidden');
      } else {
        document.getElementById('selection-status').classList.add('hidden');
      }
      
      // Show/hide error message
      document.getElementById('selection-error').classList.toggle('hidden', count === 4);
    }

    // Remove all selected numbers
    document.getElementById('remove-all').addEventListener('click', () => {
      selectedNumbers.clear();
      document.querySelectorAll('.number-btn').forEach(btn => btn.classList.remove('selected'));
      updateSelectionStatus();
    });

    // Buy ticket
    document.getElementById('buy-ticket').addEventListener('click', async () => {
      if (selectedNumbers.size !== 4) {
        document.getElementById('selection-error').classList.remove('hidden');
        return;
      }
      
      // Hide error and show phone input section
      document.getElementById('selection-error').classList.add('hidden');
      
      // Create enhanced lottery number display
      const sortedNumbers = [...selectedNumbers].sort((a, b) => a - b);
      const enhancedDisplay = document.getElementById('selected-numbers-display-enhanced');
      enhancedDisplay.innerHTML = sortedNumbers.map(num => 
        `<div class="lottery-number">${num}</div>`
      ).join('');
      
      document.getElementById('phone-input-section').classList.remove('hidden');
    });

    // Confirm ticket with phone number
    document.getElementById('confirm-ticket').addEventListener('click', async () => {
      const phoneNumber = document.getElementById('user-phone').value.trim();
      
      if (!phoneNumber) {
        alert('Please enter your phone number');
        return;
      }
      
      const formData = new FormData();
      formData.append('phone', phoneNumber);
      formData.append('numbers', JSON.stringify([...selectedNumbers].sort((a, b) => a - b)));
      
      try {
        const response = await fetch('/api/tickets', {
          method: 'POST',
          body: formData
        });
        
        const result = await response.json();
        
        if (response.ok) {
          // Show purchase status
          document.getElementById('ticket-id').textContent = result.id;
          document.getElementById('ticket-numbers').textContent = result.numbers.join(', ');
          document.getElementById('ticket-phone').textContent = result.phone;
          document.getElementById('purchase-status').classList.remove('hidden');
          document.getElementById('phone-input-section').classList.add('hidden');
          
          // Show WhatsApp payment popup
          document.getElementById('popup-numbers').textContent = result.numbers.join(', ');
          document.getElementById('payment-popup').classList.add('show');
          
          // Clear form
          selectedNumbers.clear();
          document.querySelectorAll('.number-btn').forEach(btn => btn.classList.remove('selected'));
          document.getElementById('user-phone').value = '';
        } else {
          alert('Error: ' + result.error);
        }
      } catch (error) {
        alert('Network error. Please try again.');
      }
    });

    // Cancel ticket
    document.getElementById('cancel-ticket').addEventListener('click', () => {
      document.getElementById('phone-input-section').classList.add('hidden');
      document.getElementById('user-phone').value = '';
    });

    // Load user tickets
    document.getElementById('load-tickets').addEventListener('click', async () => {
      const phone = document.getElementById('check-phone').value.trim();
      if (!phone) {
        alert('Please enter your phone number');
        return;
      }
      
      try {
        const response = await fetch(`/api/user-tickets/${phone}`);
        const tickets = await response.json();
        
        const ticketsDiv = document.getElementById('user-tickets');
        
        if (tickets.length === 0) {
          ticketsDiv.innerHTML = `
            <div class="text-center p-6">
              <div class="text-6xl mb-3">😔</div>
              <p class="text-gray-400">No tickets found for this number</p>
              <p class="text-xs text-gray-500 mt-2">Try purchasing a ticket first!</p>
            </div>
          `;
          return;
        }
        
        ticketsDiv.innerHTML = tickets.map(ticket => {
          const statusClasses = {
            'confirmed': 'status-confirmed',
            'rejected': 'status-rejected',
            'pending': 'status-pending'
          };
          
          const statusIcons = {
            'confirmed': '✅',
            'rejected': '❌', 
            'pending': '⏳'
          };
          
          const statusText = {
            'confirmed': 'Confirmed',
            'rejected': 'Rejected',
            'pending': 'Pending'
          };
          
          const numbersDisplay = ticket.selected_numbers.map(num => 
            `<span class="ticket-number-mini">${num}</span>`
          ).join('');
          
          return `
            <div class="ticket-card">
              <div class="flex justify-between items-start mb-3">
                <div>
                  <div class="flex items-center gap-2 mb-1">
                    <span class="text-xs font-mono text-gray-400">ID:</span>
                    <span class="font-bold text-white">#${ticket.id}</span>
                  </div>
                  <div class="text-xs text-gray-400">
                    📅 ${new Date(ticket.purchase_date).toLocaleDateString()}
                  </div>
                </div>
                <span class="status-badge ${statusClasses[ticket.status]}">
                  ${statusIcons[ticket.status]} ${statusText[ticket.status]}
                </span>
              </div>
              
              <div class="mb-2">
                <p class="text-xs text-purple-300 font-semibold mb-1">SELECTED NUMBERS</p>
                <div class="flex gap-1 flex-wrap">
                  ${numbersDisplay}
                </div>
              </div>
              
              ${ticket.status === 'confirmed' ? `
                <div class="mt-3 p-2 bg-green-900 bg-opacity-30 border border-green-700 rounded-lg">
                  <p class="text-xs text-green-300 font-semibold">🎉 CONGRATULATIONS!</p>
                  <p class="text-xs text-green-200">Your ticket has been confirmed</p>
                </div>
              ` : ticket.status === 'rejected' ? `
                <div class="mt-3 p-2 bg-red-900 bg-opacity-30 border border-red-700 rounded-lg">
                  <p class="text-xs text-red-300 font-semibold">❗ TICKET REJECTED</p>
                  <p class="text-xs text-red-200">Please contact support if needed</p>
                </div>
              ` : `
                <div class="mt-3 p-2 bg-yellow-900 bg-opacity-30 border border-yellow-700 rounded-lg">
                  <p class="text-xs text-yellow-300 font-semibold">⏳ AWAITING CONFIRMATION</p>
                  <p class="text-xs text-yellow-200">Please send payment receipt via WhatsApp</p>
                </div>
              `}
            </div>
          `;
        }).join('');
      } catch (error) {
        document.getElementById('user-tickets').innerHTML = '<p class="text-red-400 text-center">Error loading tickets</p>';
      }
    });

    // Load latest winning numbers and auto-display
    let currentWinningNumbers = null;
    let isAnimating = false;

    async function loadWinningNumbers() {
      try {
        const response = await fetch('/api/winning-numbers/latest');
        const winningData = await response.json();
        
        if (winningData && winningData.numbers) {
          currentWinningNumbers = winningData.numbers;
          // Auto-start animation when numbers are loaded
          setTimeout(() => {
            animatedLotteryDraw();
          }, 1000); // 1 second delay after page load
        } else {
          // Show "no numbers set" message if no winning numbers
          document.getElementById('winning-numbers').innerHTML = `
            <div class="text-center">
              <div class="text-4xl mb-2">⏰</div>
              <p class="text-yellow-400 text-base sm:text-lg font-semibold">දිනුම් ඇදීම අද රාත්‍රී 8:00 !!</p>
              <p class="text-xs text-gray-400 mt-1">Check back at 8:00 PM</p>
            </div>
          `;
        }
      } catch (error) {
        console.error('Error loading winning numbers:', error);
        document.getElementById('winning-numbers').innerHTML = `
          <div class="text-center">
            <div class="text-4xl mb-2">🔌</div>
            <p class="text-red-400 text-base sm:text-lg font-semibold">Connection Error</p>
            <p class="text-xs text-gray-400 mt-1">Please refresh the page</p>
          </div>
        `;
      }
    }

    // Animated lottery draw
    function animatedLotteryDraw() {
      if (isAnimating || !currentWinningNumbers || currentWinningNumbers.length === 0) {
        return;
      }
      
      isAnimating = true;
      const winningDiv = document.getElementById('winning-numbers');
      
      // Show loading balls
      winningDiv.innerHTML = Array(4).fill(0).map(() => 
        '<div class="loading-ball"></div>'
      ).join('');
      
      // Reveal numbers one by one
      setTimeout(() => {
        winningDiv.innerHTML = '';
        
        currentWinningNumbers.forEach((num, index) => {
          setTimeout(() => {
            const numberSpan = document.createElement('span');
            numberSpan.className = 'lottery-number number-reveal';
            numberSpan.textContent = num;
            winningDiv.appendChild(numberSpan);
            
            if (index === currentWinningNumbers.length - 1) {
              setTimeout(() => {
                isAnimating = false;
              }, 800);
            }
          }, index * 1000); // 1 second delay between each number
        });
      }, 3000); // 3 seconds of loading animation
    }

    
    // Load winning numbers on page load
    loadWinningNumbers();

    // WhatsApp popup functions
    function closePaymentPopup() {
      document.getElementById('payment-popup').classList.remove('show');
    }

    function payViaWhatsApp() {
      // Open Facebook Messenger for payment
      window.open('https://m.me/686240774580900?source=qr_link_share', '_blank');
      closePaymentPopup();
    }
  </script>
</body>
</html><|MERGE_RESOLUTION|>--- conflicted
+++ resolved
@@ -475,11 +475,7 @@
           <!-- Loading animation will show first -->
         </div>
       </div>
-<<<<<<< HEAD
-      <p id="draw-time" class="text-center mt-4 text-gray-300 text-sm sm:text-base">8:00 PM </p>
-=======
       <p id="draw-time" class="text-center mt-4 text-gray-300 text-sm sm:text-base">8:00 PM 01/08/2025</p>
->>>>>>> 47717828
     </div>
     
     <div class="bg-gray-900 bg-opacity-80 p-6 rounded-lg shadow-lg w-full max-w-md">
